package v1

import (
	corev1 "k8s.io/api/core/v1"
	metav1 "k8s.io/apimachinery/pkg/apis/meta/v1"
)

// +genclient
// +k8s:deepcopy-gen:interfaces=k8s.io/apimachinery/pkg/runtime.Object

// RedisFailover represents a Redis failover
// +kubebuilder:printcolumn:name="NAME",type="string",JSONPath=".metadata.name"
// +kubebuilder:printcolumn:name="REDIS",type="integer",JSONPath=".spec.redis.replicas"
// +kubebuilder:printcolumn:name="SENTINELS",type="integer",JSONPath=".spec.sentinel.replicas"
// +kubebuilder:printcolumn:name="AGE",type="date",JSONPath=".metadata.creationTimestamp"
// +kubebuilder:resource:singular=redisfailover,path=redisfailovers,shortName=rf,scope=Namespaced
type RedisFailover struct {
	metav1.TypeMeta   `json:",inline"`
	metav1.ObjectMeta `json:"metadata,omitempty"`
	Spec              RedisFailoverSpec `json:"spec"`
}

// RedisFailoverSpec represents a Redis failover spec
type RedisFailoverSpec struct {
	Redis          RedisSettings      `json:"redis,omitempty"`
	Sentinel       SentinelSettings   `json:"sentinel,omitempty"`
	Auth           AuthSettings       `json:"auth,omitempty"`
	LabelWhitelist []string           `json:"labelWhitelist,omitempty"`
	BootstrapNode  *BootstrapSettings `json:"bootstrapNode,omitempty"`
}

// RedisCommandRename defines the specification of a "rename-command" configuration option
type RedisCommandRename struct {
	From string `json:"from,omitempty"`
	To   string `json:"to,omitempty"`
}

// RedisSettings defines the specification of the redis cluster
type RedisSettings struct {
<<<<<<< HEAD
	Image                    string                        `json:"image,omitempty"`
	ImagePullPolicy          corev1.PullPolicy             `json:"imagePullPolicy,omitempty"`
	Replicas                 int32                         `json:"replicas,omitempty"`
	Resources                corev1.ResourceRequirements   `json:"resources,omitempty"`
	CustomConfig             []string                      `json:"customConfig,omitempty"`
	CustomCommandRenames     []RedisCommandRename          `json:"customCommandRenames,omitempty"`
	Command                  []string                      `json:"command,omitempty"`
	ShutdownConfigMap        string                        `json:"shutdownConfigMap,omitempty"`
	Storage                  RedisStorage                  `json:"storage,omitempty"`
	Exporter                 RedisExporter                 `json:"exporter,omitempty"`
	Affinity                 *corev1.Affinity              `json:"affinity,omitempty"`
	SecurityContext          *corev1.PodSecurityContext    `json:"securityContext,omitempty"`
	ContainerSecurityContext *corev1.SecurityContext       `json:"containerSecurityContext,omitempty"`
	ImagePullSecrets         []corev1.LocalObjectReference `json:"imagePullSecrets,omitempty"`
	Tolerations              []corev1.Toleration           `json:"tolerations,omitempty"`
	NodeSelector             map[string]string             `json:"nodeSelector,omitempty"`
	PodAnnotations           map[string]string             `json:"podAnnotations,omitempty"`
	ServiceAnnotations       map[string]string             `json:"serviceAnnotations,omitempty"`
	HostNetwork              bool                          `json:"hostNetwork,omitempty"`
	DNSPolicy                corev1.DNSPolicy              `json:"dnsPolicy,omitempty"`
	PriorityClassName        string                        `json:"priorityClassName,omitempty"`
=======
	Image                         string                        `json:"image,omitempty"`
	ImagePullPolicy               corev1.PullPolicy             `json:"imagePullPolicy,omitempty"`
	Replicas                      int32                         `json:"replicas,omitempty"`
	Resources                     corev1.ResourceRequirements   `json:"resources,omitempty"`
	CustomConfig                  []string                      `json:"customConfig,omitempty"`
	CustomCommandRenames          []RedisCommandRename          `json:"customCommandRenames,omitempty"`
	Command                       []string                      `json:"command,omitempty"`
	ShutdownConfigMap             string                        `json:"shutdownConfigMap,omitempty"`
	Storage                       RedisStorage                  `json:"storage,omitempty"`
	Exporter                      RedisExporter                 `json:"exporter,omitempty"`
	Affinity                      *corev1.Affinity              `json:"affinity,omitempty"`
	SecurityContext               *corev1.PodSecurityContext    `json:"securityContext,omitempty"`
	ImagePullSecrets              []corev1.LocalObjectReference `json:"imagePullSecrets,omitempty"`
	Tolerations                   []corev1.Toleration           `json:"tolerations,omitempty"`
	NodeSelector                  map[string]string             `json:"nodeSelector,omitempty"`
	PodAnnotations                map[string]string             `json:"podAnnotations,omitempty"`
	ServiceAnnotations            map[string]string             `json:"serviceAnnotations,omitempty"`
	HostNetwork                   bool                          `json:"hostNetwork,omitempty"`
	DNSPolicy                     corev1.DNSPolicy              `json:"dnsPolicy,omitempty"`
	PriorityClassName             string                        `json:"priorityClassName,omitempty"`
	ServiceAccountName            string                        `json:"serviceAccountName,omitempty"`
	TerminationGracePeriodSeconds int64                         `json:"terminationGracePeriod,omitempty"`
>>>>>>> c23e036a
}

// SentinelSettings defines the specification of the sentinel cluster
type SentinelSettings struct {
<<<<<<< HEAD
	Image                    string                        `json:"image,omitempty"`
	ImagePullPolicy          corev1.PullPolicy             `json:"imagePullPolicy,omitempty"`
	Replicas                 int32                         `json:"replicas,omitempty"`
	Resources                corev1.ResourceRequirements   `json:"resources,omitempty"`
	CustomConfig             []string                      `json:"customConfig,omitempty"`
	Command                  []string                      `json:"command,omitempty"`
	Affinity                 *corev1.Affinity              `json:"affinity,omitempty"`
	SecurityContext          *corev1.PodSecurityContext    `json:"securityContext,omitempty"`
	ContainerSecurityContext *corev1.SecurityContext       `json:"containerSecurityContext,omitempty"`
	ImagePullSecrets         []corev1.LocalObjectReference `json:"imagePullSecrets,omitempty"`
	Tolerations              []corev1.Toleration           `json:"tolerations,omitempty"`
	NodeSelector             map[string]string             `json:"nodeSelector,omitempty"`
	PodAnnotations           map[string]string             `json:"podAnnotations,omitempty"`
	ServiceAnnotations       map[string]string             `json:"serviceAnnotations,omitempty"`
	Exporter                 SentinelExporter              `json:"exporter,omitempty"`
	ConfigCopy               SentinelConfigCopy            `json:"configCopy,omitempty`
	HostNetwork              bool                          `json:"hostNetwork,omitempty"`
	DNSPolicy                corev1.DNSPolicy              `json:"dnsPolicy,omitempty"`
	PriorityClassName        string                        `json:"priorityClassName,omitempty"`
=======
	Image              string                        `json:"image,omitempty"`
	ImagePullPolicy    corev1.PullPolicy             `json:"imagePullPolicy,omitempty"`
	Replicas           int32                         `json:"replicas,omitempty"`
	Resources          corev1.ResourceRequirements   `json:"resources,omitempty"`
	CustomConfig       []string                      `json:"customConfig,omitempty"`
	Command            []string                      `json:"command,omitempty"`
	Affinity           *corev1.Affinity              `json:"affinity,omitempty"`
	SecurityContext    *corev1.PodSecurityContext    `json:"securityContext,omitempty"`
	ImagePullSecrets   []corev1.LocalObjectReference `json:"imagePullSecrets,omitempty"`
	Tolerations        []corev1.Toleration           `json:"tolerations,omitempty"`
	NodeSelector       map[string]string             `json:"nodeSelector,omitempty"`
	PodAnnotations     map[string]string             `json:"podAnnotations,omitempty"`
	ServiceAnnotations map[string]string             `json:"serviceAnnotations,omitempty"`
	Exporter           SentinelExporter              `json:"exporter,omitempty"`
	HostNetwork        bool                          `json:"hostNetwork,omitempty"`
	DNSPolicy          corev1.DNSPolicy              `json:"dnsPolicy,omitempty"`
	PriorityClassName  string                        `json:"priorityClassName,omitempty"`
	ServiceAccountName string                        `json:"serviceAccountName,omitempty"`
>>>>>>> c23e036a
}

// AuthSettings contains settings about auth
type AuthSettings struct {
	SecretPath string `json:"secretPath,omitempty"`
}

// BootstrapSettings contains settings about a potential bootstrap node
type BootstrapSettings struct {
	Host           string `json:"host,omitempty"`
	Port           string `json:"port,omitempty"`
	AllowSentinels bool   `json:"allowSentinels,omitempty"`
}

// RedisExporter defines the specification for the redis exporter
type RedisExporter struct {
<<<<<<< HEAD
	Enabled                  bool                    `json:"enabled,omitempty"`
	Image                    string                  `json:"image,omitempty"`
	ImagePullPolicy          corev1.PullPolicy       `json:"imagePullPolicy,omitempty"`
	ContainerSecurityContext *corev1.SecurityContext `json:"containerSecurityContext,omitempty"`
=======
	Enabled         bool                         `json:"enabled,omitempty"`
	Image           string                       `json:"image,omitempty"`
	ImagePullPolicy corev1.PullPolicy            `json:"imagePullPolicy,omitempty"`
	Args            []string                     `json:"args,omitempty"`
	Env             []corev1.EnvVar              `json:"env,omitempty"`
	Resources       *corev1.ResourceRequirements `json:"resources,omitempty"`
>>>>>>> c23e036a
}

// SentinelExporter defines the specification for the sentinel exporter
type SentinelExporter struct {
<<<<<<< HEAD
	Enabled                  bool                    `json:"enabled,omitempty"`
	Image                    string                  `json:"image,omitempty"`
	ImagePullPolicy          corev1.PullPolicy       `json:"imagePullPolicy,omitempty"`
	ContainerSecurityContext *corev1.SecurityContext `json:"containerSecurityContext,omitempty"`
}

// SentinelConfigCopy defines the specification for the sentinel exporter
type SentinelConfigCopy struct {
	ContainerSecurityContext *corev1.SecurityContext `json:"containerSecurityContext,omitempty"`
=======
	Enabled         bool                         `json:"enabled,omitempty"`
	Image           string                       `json:"image,omitempty"`
	ImagePullPolicy corev1.PullPolicy            `json:"imagePullPolicy,omitempty"`
	Args            []string                     `json:"args,omitempty"`
	Env             []corev1.EnvVar              `json:"env,omitempty"`
	Resources       *corev1.ResourceRequirements `json:"resources,omitempty"`
>>>>>>> c23e036a
}

// RedisStorage defines the structure used to store the Redis Data
type RedisStorage struct {
	KeepAfterDeletion     bool                           `json:"keepAfterDeletion,omitempty"`
	EmptyDir              *corev1.EmptyDirVolumeSource   `json:"emptyDir,omitempty"`
	PersistentVolumeClaim *EmbeddedPersistentVolumeClaim `json:"persistentVolumeClaim,omitempty"`
}

// EmbeddedPersistentVolumeClaim is an embedded version of k8s.io/api/core/v1.PersistentVolumeClaim.
// It contains TypeMeta and a reduced ObjectMeta.
type EmbeddedPersistentVolumeClaim struct {
	metav1.TypeMeta `json:",inline"`

	// EmbeddedMetadata contains metadata relevant to an EmbeddedResource.
	EmbeddedObjectMetadata `json:"metadata,omitempty" protobuf:"bytes,1,opt,name=metadata"`

	// Spec defines the desired characteristics of a volume requested by a pod author.
	// More info: https://kubernetes.io/docs/concepts/storage/persistent-volumes#persistentvolumeclaims
	// +optional
	Spec corev1.PersistentVolumeClaimSpec `json:"spec,omitempty" protobuf:"bytes,2,opt,name=spec"`

	// Status represents the current information/status of a persistent volume claim.
	// Read-only.
	// More info: https://kubernetes.io/docs/concepts/storage/persistent-volumes#persistentvolumeclaims
	// +optional
	Status corev1.PersistentVolumeClaimStatus `json:"status,omitempty" protobuf:"bytes,3,opt,name=status"`
}

// EmbeddedObjectMetadata contains a subset of the fields included in k8s.io/apimachinery/pkg/apis/meta/v1.ObjectMeta
// Only fields which are relevant to embedded resources are included.
type EmbeddedObjectMetadata struct {
	// Name must be unique within a namespace. Is required when creating resources, although
	// some resources may allow a client to request the generation of an appropriate name
	// automatically. Name is primarily intended for creation idempotence and configuration
	// definition.
	// Cannot be updated.
	// More info: http://kubernetes.io/docs/user-guide/identifiers#names
	// +optional
	Name string `json:"name,omitempty" protobuf:"bytes,1,opt,name=name"`

	// Map of string keys and values that can be used to organize and categorize
	// (scope and select) objects. May match selectors of replication controllers
	// and services.
	// More info: http://kubernetes.io/docs/user-guide/labels
	// +optional
	Labels map[string]string `json:"labels,omitempty" protobuf:"bytes,11,rep,name=labels"`

	// Annotations is an unstructured key value map stored with a resource that may be
	// set by external tools to store and retrieve arbitrary metadata. They are not
	// queryable and should be preserved when modifying objects.
	// More info: http://kubernetes.io/docs/user-guide/annotations
	// +optional
	Annotations map[string]string `json:"annotations,omitempty" protobuf:"bytes,12,rep,name=annotations"`
}

// +k8s:deepcopy-gen:interfaces=k8s.io/apimachinery/pkg/runtime.Object

// RedisFailoverList represents a Redis failover list
type RedisFailoverList struct {
	metav1.TypeMeta `json:",inline"`
	metav1.ListMeta `json:"metadata"`

	Items []RedisFailover `json:"items"`
}<|MERGE_RESOLUTION|>--- conflicted
+++ resolved
@@ -37,29 +37,6 @@
 
 // RedisSettings defines the specification of the redis cluster
 type RedisSettings struct {
-<<<<<<< HEAD
-	Image                    string                        `json:"image,omitempty"`
-	ImagePullPolicy          corev1.PullPolicy             `json:"imagePullPolicy,omitempty"`
-	Replicas                 int32                         `json:"replicas,omitempty"`
-	Resources                corev1.ResourceRequirements   `json:"resources,omitempty"`
-	CustomConfig             []string                      `json:"customConfig,omitempty"`
-	CustomCommandRenames     []RedisCommandRename          `json:"customCommandRenames,omitempty"`
-	Command                  []string                      `json:"command,omitempty"`
-	ShutdownConfigMap        string                        `json:"shutdownConfigMap,omitempty"`
-	Storage                  RedisStorage                  `json:"storage,omitempty"`
-	Exporter                 RedisExporter                 `json:"exporter,omitempty"`
-	Affinity                 *corev1.Affinity              `json:"affinity,omitempty"`
-	SecurityContext          *corev1.PodSecurityContext    `json:"securityContext,omitempty"`
-	ContainerSecurityContext *corev1.SecurityContext       `json:"containerSecurityContext,omitempty"`
-	ImagePullSecrets         []corev1.LocalObjectReference `json:"imagePullSecrets,omitempty"`
-	Tolerations              []corev1.Toleration           `json:"tolerations,omitempty"`
-	NodeSelector             map[string]string             `json:"nodeSelector,omitempty"`
-	PodAnnotations           map[string]string             `json:"podAnnotations,omitempty"`
-	ServiceAnnotations       map[string]string             `json:"serviceAnnotations,omitempty"`
-	HostNetwork              bool                          `json:"hostNetwork,omitempty"`
-	DNSPolicy                corev1.DNSPolicy              `json:"dnsPolicy,omitempty"`
-	PriorityClassName        string                        `json:"priorityClassName,omitempty"`
-=======
 	Image                         string                        `json:"image,omitempty"`
 	ImagePullPolicy               corev1.PullPolicy             `json:"imagePullPolicy,omitempty"`
 	Replicas                      int32                         `json:"replicas,omitempty"`
@@ -72,6 +49,7 @@
 	Exporter                      RedisExporter                 `json:"exporter,omitempty"`
 	Affinity                      *corev1.Affinity              `json:"affinity,omitempty"`
 	SecurityContext               *corev1.PodSecurityContext    `json:"securityContext,omitempty"`
+	ContainerSecurityContext      *corev1.SecurityContext       `json:"containerSecurityContext,omitempty"`
 	ImagePullSecrets              []corev1.LocalObjectReference `json:"imagePullSecrets,omitempty"`
 	Tolerations                   []corev1.Toleration           `json:"tolerations,omitempty"`
 	NodeSelector                  map[string]string             `json:"nodeSelector,omitempty"`
@@ -82,12 +60,10 @@
 	PriorityClassName             string                        `json:"priorityClassName,omitempty"`
 	ServiceAccountName            string                        `json:"serviceAccountName,omitempty"`
 	TerminationGracePeriodSeconds int64                         `json:"terminationGracePeriod,omitempty"`
->>>>>>> c23e036a
 }
 
 // SentinelSettings defines the specification of the sentinel cluster
 type SentinelSettings struct {
-<<<<<<< HEAD
 	Image                    string                        `json:"image,omitempty"`
 	ImagePullPolicy          corev1.PullPolicy             `json:"imagePullPolicy,omitempty"`
 	Replicas                 int32                         `json:"replicas,omitempty"`
@@ -107,26 +83,7 @@
 	HostNetwork              bool                          `json:"hostNetwork,omitempty"`
 	DNSPolicy                corev1.DNSPolicy              `json:"dnsPolicy,omitempty"`
 	PriorityClassName        string                        `json:"priorityClassName,omitempty"`
-=======
-	Image              string                        `json:"image,omitempty"`
-	ImagePullPolicy    corev1.PullPolicy             `json:"imagePullPolicy,omitempty"`
-	Replicas           int32                         `json:"replicas,omitempty"`
-	Resources          corev1.ResourceRequirements   `json:"resources,omitempty"`
-	CustomConfig       []string                      `json:"customConfig,omitempty"`
-	Command            []string                      `json:"command,omitempty"`
-	Affinity           *corev1.Affinity              `json:"affinity,omitempty"`
-	SecurityContext    *corev1.PodSecurityContext    `json:"securityContext,omitempty"`
-	ImagePullSecrets   []corev1.LocalObjectReference `json:"imagePullSecrets,omitempty"`
-	Tolerations        []corev1.Toleration           `json:"tolerations,omitempty"`
-	NodeSelector       map[string]string             `json:"nodeSelector,omitempty"`
-	PodAnnotations     map[string]string             `json:"podAnnotations,omitempty"`
-	ServiceAnnotations map[string]string             `json:"serviceAnnotations,omitempty"`
-	Exporter           SentinelExporter              `json:"exporter,omitempty"`
-	HostNetwork        bool                          `json:"hostNetwork,omitempty"`
-	DNSPolicy          corev1.DNSPolicy              `json:"dnsPolicy,omitempty"`
-	PriorityClassName  string                        `json:"priorityClassName,omitempty"`
-	ServiceAccountName string                        `json:"serviceAccountName,omitempty"`
->>>>>>> c23e036a
+	ServiceAccountName string                              `json:"serviceAccountName,omitempty"`
 }
 
 // AuthSettings contains settings about auth
@@ -143,41 +100,29 @@
 
 // RedisExporter defines the specification for the redis exporter
 type RedisExporter struct {
-<<<<<<< HEAD
 	Enabled                  bool                    `json:"enabled,omitempty"`
 	Image                    string                  `json:"image,omitempty"`
 	ImagePullPolicy          corev1.PullPolicy       `json:"imagePullPolicy,omitempty"`
 	ContainerSecurityContext *corev1.SecurityContext `json:"containerSecurityContext,omitempty"`
-=======
-	Enabled         bool                         `json:"enabled,omitempty"`
-	Image           string                       `json:"image,omitempty"`
-	ImagePullPolicy corev1.PullPolicy            `json:"imagePullPolicy,omitempty"`
-	Args            []string                     `json:"args,omitempty"`
-	Env             []corev1.EnvVar              `json:"env,omitempty"`
-	Resources       *corev1.ResourceRequirements `json:"resources,omitempty"`
->>>>>>> c23e036a
+	Args            []string                         `json:"args,omitempty"`
+	Env             []corev1.EnvVar                  `json:"env,omitempty"`
+	Resources       *corev1.ResourceRequirements     `json:"resources,omitempty"`
 }
 
 // SentinelExporter defines the specification for the sentinel exporter
 type SentinelExporter struct {
-<<<<<<< HEAD
 	Enabled                  bool                    `json:"enabled,omitempty"`
 	Image                    string                  `json:"image,omitempty"`
 	ImagePullPolicy          corev1.PullPolicy       `json:"imagePullPolicy,omitempty"`
 	ContainerSecurityContext *corev1.SecurityContext `json:"containerSecurityContext,omitempty"`
+	Args            []string                         `json:"args,omitempty"`
+	Env             []corev1.EnvVar                  `json:"env,omitempty"`
+	Resources       *corev1.ResourceRequirements     `json:"resources,omitempty"`
 }
 
 // SentinelConfigCopy defines the specification for the sentinel exporter
 type SentinelConfigCopy struct {
 	ContainerSecurityContext *corev1.SecurityContext `json:"containerSecurityContext,omitempty"`
-=======
-	Enabled         bool                         `json:"enabled,omitempty"`
-	Image           string                       `json:"image,omitempty"`
-	ImagePullPolicy corev1.PullPolicy            `json:"imagePullPolicy,omitempty"`
-	Args            []string                     `json:"args,omitempty"`
-	Env             []corev1.EnvVar              `json:"env,omitempty"`
-	Resources       *corev1.ResourceRequirements `json:"resources,omitempty"`
->>>>>>> c23e036a
 }
 
 // RedisStorage defines the structure used to store the Redis Data
